--- conflicted
+++ resolved
@@ -98,10 +98,6 @@
 
                 self.actor_opt.zero_grad()
                 policy_loss.backward()
-<<<<<<< HEAD
-                torch.nn.utils.clip_grad_value_(actor.parameters(), config.gradient_clip)
-=======
->>>>>>> d2c8a985
                 self.actor_opt.step()
 
                 self.soft_update(self.target_network, self.network)
