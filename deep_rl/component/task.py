#######################################################################
# Copyright (C) 2017 Shangtong Zhang(zhangshangtong.cpp@gmail.com)    #
# Permission given to modify the code as long as you keep this        #
# declaration at the top                                              #
#######################################################################
from .atari_wrapper import *
import multiprocessing as mp
import sys
from .bench import Monitor
from ..utils import *
import uuid

class BaseTask:
    def set_monitor(self, env, log_dir):
        if log_dir is None:
            return env
        mkdir(log_dir)
        return Monitor(env, '%s/%s' % (log_dir, uuid.uuid4()))

    def reset(self):
        return self.env.reset()

    def step(self, action):
        next_state, reward, done, info = self.env.step(action)
        if done:
            next_state = self.env.reset()
        return next_state, reward, done, info

    def seed(self, random_seed):
        return self.env.seed(random_seed)

class ClassicalControl(BaseTask):
    def __init__(self, name='CartPole-v0', max_steps=200, log_dir=None):
        BaseTask.__init__(self)
        self.name = name
        self.env = gym.make(self.name)
        self.env._max_episode_steps = max_steps
        self.action_dim = self.env.action_space.n
        self.state_dim = self.env.observation_space.shape[0]
        self.env = self.set_monitor(self.env, log_dir)

class PixelAtari(BaseTask):
    def __init__(self, name, seed=0, log_dir=None,
                 frame_skip=4, history_length=4, dataset=False, random_skip=0):
        BaseTask.__init__(self)
        env = make_atari(name, frame_skip)
        env.seed(seed)
        if dataset:
            env = DatasetEnv(env)
            self.dataset_env = env
        env = self.set_monitor(env, log_dir)
        # env = RandomSkipEnv(env, skip=random_skip)
        env = wrap_deepmind(env, history_length=history_length)
        self.env = env
        self.action_dim = self.env.action_space.n
        self.state_dim = self.env.observation_space.shape
        self.name = name

class RamAtari(BaseTask):
    def __init__(self, name, no_op, frame_skip, log_dir=None):
        BaseTask.__init__(self)
        self.name = name
        env = gym.make(name)
        assert 'NoFrameskip' in env.spec.id
        env = self.set_monitor(env, log_dir)
        env = EpisodicLifeEnv(env)
        env = NoopResetEnv(env, noop_max=no_op)
        env = SkipEnv(env, skip=frame_skip)
        if 'FIRE' in env.unwrapped.get_action_meanings():
            env = FireResetEnv(env)
        self.env = env
        self.action_dim = self.env.action_space.n
        self.state_dim = 128

class Pendulum(BaseTask):
    def __init__(self, log_dir=None):
        BaseTask.__init__(self)
        self.name = 'Pendulum-v0'
        self.env = gym.make(self.name)
        self.action_dim = self.env.action_space.shape[0]
        self.state_dim = self.env.observation_space.shape[0]
        self.env = self.set_monitor(self.env, log_dir)

    def step(self, action):
        return BaseTask.step(self, np.clip(2 * action, -2, 2))

class Box2DContinuous(BaseTask):
    def __init__(self, name, log_dir=None):
        BaseTask.__init__(self)
        self.name = name
        self.env = gym.make(self.name)
        self.action_dim = self.env.action_space.shape[0]
        self.state_dim = self.env.observation_space.shape[0]
        self.env = self.set_monitor(self.env, log_dir)

    def step(self, action):
        return BaseTask.step(self, np.clip(action, -1, 1))

class Roboschool(BaseTask):
    def __init__(self, name, log_dir=None):
        import roboschool
        BaseTask.__init__(self)
        self.name = name
        self.env = gym.make(self.name)
        self.action_dim = self.env.action_space.shape[0]
        self.state_dim = self.env.observation_space.shape[0]
        self.env = self.set_monitor(self.env, log_dir)

    def step(self, action):
        return BaseTask.step(self, np.clip(action, -1, 1))

class Bullet(BaseTask):
    def __init__(self, name, log_dir=None):
        import pybullet_envs
        BaseTask.__init__(self)
        self.name = name
        self.env = gym.make(name)
        self.action_dim = self.env.action_space.shape[0]
        self.state_dim = self.env.observation_space.shape[0]
        self.env = self.set_monitor(self.env, log_dir)

    def step(self, action):
        return BaseTask.step(self, np.clip(action, -1, 1))

class PixelBullet(BaseTask):
    def __init__(self, name, seed=0, log_dir=None, frame_skip=4, history_length=4):
        import pybullet_envs
        self.name = name
        env = gym.make(name)
        env.seed(seed)
        env = RenderEnv(env)
        env = self.set_monitor(env, log_dir)
        env = SkipEnv(env, skip=frame_skip)
        env = WarpFrame(env)
        env = WrapPyTorch(env)
        if history_length:
            env = StackFrame(env, history_length)
        self.action_dim = env.action_space.shape[0]
        self.state_dim = env.observation_space.shape
        self.env = env

class ProcessTask:
    def __init__(self, task_fn, log_dir=None):
        self.pipe, worker_pipe = mp.Pipe()
        self.worker = ProcessWrapper(worker_pipe, task_fn, log_dir)
        self.worker.start()
        self.pipe.send([ProcessWrapper.SPECS, None])
        self.state_dim, self.action_dim, self.name = self.pipe.recv()

    def step(self, action):
        self.pipe.send([ProcessWrapper.STEP, action])
        return self.pipe.recv()

    def reset(self):
        self.pipe.send([ProcessWrapper.RESET, None])
        return self.pipe.recv()

    def close(self):
        self.pipe.send([ProcessWrapper.EXIT, None])

class ProcessWrapper(mp.Process):
    STEP = 0
    RESET = 1
    EXIT = 2
    SPECS = 3
    def __init__(self, pipe, task_fn, log_dir):
        mp.Process.__init__(self)
        self.pipe = pipe
        self.task_fn = task_fn
        self.log_dir = log_dir

    def run(self):
        np.random.seed()
        seed = np.random.randint(0, sys.maxsize)
        task = self.task_fn(log_dir=self.log_dir)
        task.seed(seed)
        while True:
            op, data = self.pipe.recv()
            if op == self.STEP:
                self.pipe.send(task.step(data))
            elif op == self.RESET:
                self.pipe.send(task.reset())
            elif op == self.EXIT:
                self.pipe.close()
                return
            elif op == self.SPECS:
                self.pipe.send([task.state_dim, task.action_dim, task.name])
            else:
                raise Exception('Unknown command')

class ParallelizedTask:
    def __init__(self, task_fn, num_workers, log_dir=None, single_process=False):
        if single_process:
            self.tasks = [task_fn(log_dir=log_dir) for _ in range(num_workers)]
        else:
            self.tasks = [ProcessTask(task_fn, log_dir) for _ in range(num_workers)]
        self.state_dim = self.tasks[0].state_dim
        self.action_dim = self.tasks[0].action_dim
        self.name = self.tasks[0].name
        self.single_process = single_process

    def step(self, actions):
        results = [task.step(action) for task, action in zip(self.tasks, actions)]
        results = map(lambda x: np.stack(x), zip(*results))
        return results

    def reset(self):
        results = [task.reset() for task in self.tasks]
        return np.stack(results)

    def close(self):
        if self.single_process:
            return
<<<<<<< HEAD
        for task in self.tasks: task.close()

class CliffWalking(gym.Env):
    POSITIVE_REWARD = 0
    NEGATIVE_REWARD = 1
    def __init__(self, random_action_prob, reward_type=NEGATIVE_REWARD):
        self.timeout = 100
        self.width = 12
        self.height = 4
        self.action_dim = 4
        self.S = (0, 0)
        self.G = (self.width - 1, 0)
        self.random_action_prob = random_action_prob
        self.reward_type = reward_type
        self.actions = [0, 1, 2, 3]
        self.action_space = gym.spaces.discrete.Discrete(4)
        self.observation_space = gym.spaces.box.Box(shape=(self.width * self.height, ), dtype=np.uint8,
                                                    low=0, high=1)

    def get_obs(self):
        obs = np.zeros(self.width * self.height, dtype=np.uint8)
        x, y = self.state
        obs[y * self.width + x] = 1
        return obs

    def fall(self):
        x, y = self.state
        return y == 0 and (0 < x < self.width - 1)

    def step(self, action):
        if np.random.rand() < self.random_action_prob:
            action = np.random.choice(self.actions)
        x, y = self.state
        if action == 0:
            x = max(0, x - 1)
        elif action == 1:
            x = min(self.width - 1, x + 1)
        elif action == 2:
            y = max(0, y - 1)
        elif action == 3:
            y = min(self.height - 1, y + 1)
        else:
            assert False, "Illegal Action"

        self.state = (x, y)
        self.steps += 1

        reward = -100 if self.fall() else -1
        done = True if self.fall() or self.state == self.G or self.steps == self.timeout else False

        return self.get_obs(), reward, done, {}

    def reset(self):
        self.state = self.S
        self.steps = 0
        return self.get_obs()

class CliffWalkingTask(BaseTask):
    def __init__(self, random_action_prob, log_dir=None):
        BaseTask.__init__(self)
        self.name = 'CliffWalking'
        self.env = CliffWalking(random_action_prob)
        self.action_dim = self.env.action_space.n
        self.state_dim = self.env.observation_space.shape[0]
        self.env = self.set_monitor(self.env, log_dir)
=======
        for task in self.tasks: task.close()
>>>>>>> 14c04eff
<|MERGE_RESOLUTION|>--- conflicted
+++ resolved
@@ -211,7 +211,6 @@
     def close(self):
         if self.single_process:
             return
-<<<<<<< HEAD
         for task in self.tasks: task.close()
 
 class CliffWalking(gym.Env):
@@ -276,7 +275,4 @@
         self.env = CliffWalking(random_action_prob)
         self.action_dim = self.env.action_space.n
         self.state_dim = self.env.observation_space.shape[0]
-        self.env = self.set_monitor(self.env, log_dir)
-=======
-        for task in self.tasks: task.close()
->>>>>>> 14c04eff
+        self.env = self.set_monitor(self.env, log_dir)