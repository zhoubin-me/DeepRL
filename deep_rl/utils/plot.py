--- conflicted
+++ resolved
@@ -52,9 +52,6 @@
             xy_list = [self.window_func(x, y, episode_window, np.mean) for x, y in xy_list]
         return xy_list
 
-<<<<<<< HEAD
-    def average(self, xy_list, bin, max_timesteps, top_k=0, top_k_perf=lambda x: np.max(x)):
-=======
     def load_evaluation_episodes_results(self,
                                          dirs,
                                          evaluation_episodes_interval,
@@ -68,8 +65,7 @@
             ys.append(y)
         return x, np.stack(ys)
 
-    def average(self, xy_list, bin, max_timesteps, top_k=0):
->>>>>>> 14c04eff
+    def average(self, xy_list, bin, max_timesteps, top_k=0, top_k_perf=lambda x: np.max(x)):
         if top_k:
             perf = [top_k_perf(y) for _, y in xy_list]
             top_k_runs = np.argsort(perf)[-top_k:]
