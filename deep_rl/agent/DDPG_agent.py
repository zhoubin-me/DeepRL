#######################################################################
# Copyright (C) 2017 Shangtong Zhang(zhangshangtong.cpp@gmail.com)    #
# Permission given to modify the code as long as you keep this        #
# declaration at the top                                              #
#######################################################################

from ..network import *
from ..component import *
from .BaseAgent import *
import torchvision

class DDPGAgent(BaseAgent):
    def __init__(self, config):
        BaseAgent.__init__(self, config)
        self.config = config
        self.task = config.task_fn()
        self.network = config.network_fn(self.task.state_dim, self.task.action_dim)
        self.target_network = config.network_fn(self.task.state_dim, self.task.action_dim)
        self.target_network.load_state_dict(self.network.state_dict())
        self.replay = config.replay_fn()
        self.random_process = config.random_process_fn(self.task.action_dim)
        self.total_steps = 0

    def soft_update(self, target, src):
        for target_param, param in zip(target.parameters(), src.parameters()):
            target_param.detach_()
            target_param.copy_(target_param * (1.0 - self.config.target_network_mix) +
                                    param * self.config.target_network_mix)

    def evaluation_action(self, state):
        self.config.state_normalizer.set_read_only()
        state = np.stack([self.config.state_normalizer(state)])
        action = self.network.predict(state, to_numpy=True).flatten()
        self.config.state_normalizer.unset_read_only()
        return action

    def episode(self, deterministic=False):
        self.random_process.reset_states()
        state = self.task.reset()
        state = self.config.state_normalizer(state)

        config = self.config

        steps = 0
        total_reward = 0.0
        while True:
<<<<<<< HEAD
            action = actor.predict(np.stack([state]), True)
=======
            action = self.network.predict(np.stack([state]), True).flatten()
>>>>>>> a4d41d52
            if not deterministic:
                action += self.random_process.sample()
            action = action.flatten()
            next_state, reward, done, info = self.task.step(action)
            # torchvision.utils.save_image(torch.tensor(np.asarray(next_state)).unsqueeze(1), 'data/image/%s.png' % get_time_str())
            next_state = self.config.state_normalizer(next_state)
            total_reward += reward
            reward = self.config.reward_normalizer(reward)

            if not deterministic:
                self.replay.feed([state, action, reward, next_state, int(done)])
                self.total_steps += 1

            steps += 1
            state = next_state

            self.evaluate()

            if not deterministic and self.replay.size() >= config.min_memory_size:
                experiences = self.replay.sample()
                states, actions, rewards, next_states, terminals = experiences

                phi_next = self.target_network.feature(next_states)
                a_next = self.target_network.actor(phi_next)
                q_next = self.target_network.critic(phi_next, a_next)
                terminals = self.network.tensor(terminals).unsqueeze(1)
                rewards = self.network.tensor(rewards).unsqueeze(1)
                q_next = config.discount * q_next * (1 - terminals)
                q_next.add_(rewards)
                q_next = q_next.detach()
                phi = self.network.feature(states)
                q = self.network.critic(phi, self.network.tensor(actions))
                critic_loss = (q - q_next).pow(2).mul(0.5).sum(-1).mean()

                self.network.zero_grad()
                critic_loss.backward()
                self.network.critic_opt.step()

                phi = self.network.feature(states)
                action = self.network.actor(phi)
                policy_loss = -self.network.critic(phi.detach(), action).mean()

                self.network.zero_grad()
                policy_loss.backward()
                self.network.actor_opt.step()

                self.soft_update(self.target_network, self.network)

            if done:
                break

        return total_reward, steps<|MERGE_RESOLUTION|>--- conflicted
+++ resolved
@@ -44,14 +44,9 @@
         steps = 0
         total_reward = 0.0
         while True:
-<<<<<<< HEAD
-            action = actor.predict(np.stack([state]), True)
-=======
             action = self.network.predict(np.stack([state]), True).flatten()
->>>>>>> a4d41d52
             if not deterministic:
                 action += self.random_process.sample()
-            action = action.flatten()
             next_state, reward, done, info = self.task.step(action)
             # torchvision.utils.save_image(torch.tensor(np.asarray(next_state)).unsqueeze(1), 'data/image/%s.png' % get_time_str())
             next_state = self.config.state_normalizer(next_state)
