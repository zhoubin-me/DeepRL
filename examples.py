--- conflicted
+++ resolved
@@ -174,11 +174,7 @@
     config.entropy_weight = 0.01
     config.rollout_length = 5
     config.gradient_clip = 0.5
-<<<<<<< HEAD
-    config.logger = get_logger(skip=True)
-=======
     config.logger = get_logger(file_name=a2c_pixel_atari.__name__, skip=True)
->>>>>>> a4d41d52
     run_iterations(A2CAgent(config))
 
 def categorical_dqn_pixel_atari(name):
@@ -255,11 +251,7 @@
     config.state_normalizer = ImageNormalizer()
     config.reward_normalizer = SignNormalizer()
     config.discount = 0.99
-<<<<<<< HEAD
-    config.logger = get_logger()
-=======
     config.logger = get_logger(file_name=ppo_pixel_atari.__name__)
->>>>>>> a4d41d52
     config.use_gae = True
     config.gae_tau = 0.95
     config.entropy_weight = 0.01
@@ -361,8 +353,6 @@
     config.min_memory_size = 64
     config.target_network_mix = 1e-3
     config.logger = get_logger()
-<<<<<<< HEAD
-=======
     run_episodes(DDPGAgent(config))
 
 def ddpg_pixel():
@@ -389,7 +379,6 @@
     config.min_memory_size = 64
     config.target_network_mix = 1e-3
     config.logger = get_logger(file_name=ddpg_pixel.__name__)
->>>>>>> a4d41d52
     run_episodes(DDPGAgent(config))
 
 def plot():
@@ -444,12 +433,8 @@
     # option_ciritc_pixel_atari('BreakoutNoFrameskip-v4')
     # dqn_ram_atari('Breakout-ramNoFrameskip-v4')
 
-<<<<<<< HEAD
-    # ddpg_continuous()
-=======
     # ddpg_low_dim_state()
     # ddpg_pixel()
->>>>>>> a4d41d52
     # ppo_continuous()
 
     # action_conditional_video_prediction()
